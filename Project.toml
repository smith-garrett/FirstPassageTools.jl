name = "FirstPassageTools"
uuid = "accd898d-9985-405f-8366-b38793ff4f76"
authors = ["Garrett Smith <gasmith@uni-potsdam.de> and contributors"]
version = "0.1.0"

[deps]
CSV = "336ed68f-0bac-5ca0-87d4-7b16caf5d00b"
DataFrames = "a93c6f00-e57d-5684-b7b6-d8193f3e46c0"
Distributions = "31c24e10-a181-5473-b8eb-7969acd0382f"
ExponentialAction = "e24c0720-ea99-47e8-929e-571b494574d3"
LinearAlgebra = "37e2e46d-f89d-539d-b4ee-838fcccc9c8e"
Memoization = "6fafb56a-5788-4b4e-91ca-c0cea6611c73"
ReverseDiff = "37e2e3b7-166d-5795-8a7a-e32c996b4267"
Roots = "f2b01f46-fcfa-551c-844a-d8ac1e96c665"
StatsPlots = "f3b207a7-027a-5e70-b257-86293d7955fd"
Turing = "fce5fe82-541a-59a6-adf8-730c64b5f9a0"

[compat]
CSV = "0.10"
DataFrames = "1"
Distributions = "0.25"
ExponentialAction = "0.1"
ReverseDiff = "1"
Roots = "1"
<<<<<<< HEAD
Turing = "0.21"
=======
StatsPlots = "0.14"
>>>>>>> 76185a79
julia = "1"

[extras]
Test = "8dfed614-e22c-5e08-85e1-65c5234f0b40"

[targets]
test = ["Test"]<|MERGE_RESOLUTION|>--- conflicted
+++ resolved
@@ -22,11 +22,8 @@
 ExponentialAction = "0.1"
 ReverseDiff = "1"
 Roots = "1"
-<<<<<<< HEAD
 Turing = "0.21"
-=======
 StatsPlots = "0.14"
->>>>>>> 76185a79
 julia = "1"
 
 [extras]
