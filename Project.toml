name = "FirstPassageTools"
uuid = "accd898d-9985-405f-8366-b38793ff4f76"
authors = ["Garrett Smith <gasmith@uni-potsdam.de> and contributors"]
version = "0.1.0"

[deps]
CSV = "336ed68f-0bac-5ca0-87d4-7b16caf5d00b"
DataFrames = "a93c6f00-e57d-5684-b7b6-d8193f3e46c0"
Distributions = "31c24e10-a181-5473-b8eb-7969acd0382f"
ExponentialAction = "e24c0720-ea99-47e8-929e-571b494574d3"
LinearAlgebra = "37e2e46d-f89d-539d-b4ee-838fcccc9c8e"
Memoization = "6fafb56a-5788-4b4e-91ca-c0cea6611c73"
ReverseDiff = "37e2e3b7-166d-5795-8a7a-e32c996b4267"
Roots = "f2b01f46-fcfa-551c-844a-d8ac1e96c665"
StatsPlots = "f3b207a7-027a-5e70-b257-86293d7955fd"
Turing = "fce5fe82-541a-59a6-adf8-730c64b5f9a0"

[compat]
CSV = "0.10"
DataFrames = "1"
Distributions = "0.25"
ExponentialAction = "0.1"
<<<<<<< HEAD
Memoization = "0.1"
=======
ReverseDiff = "1"
>>>>>>> e75c1270
Roots = "1"
Turing = "0.21"
StatsPlots = "0.14"
julia = "1"

[extras]
Test = "8dfed614-e22c-5e08-85e1-65c5234f0b40"

[targets]
test = ["Test"]<|MERGE_RESOLUTION|>--- conflicted
+++ resolved
@@ -20,11 +20,8 @@
 DataFrames = "1"
 Distributions = "0.25"
 ExponentialAction = "0.1"
-<<<<<<< HEAD
 Memoization = "0.1"
-=======
 ReverseDiff = "1"
->>>>>>> e75c1270
 Roots = "1"
 Turing = "0.21"
 StatsPlots = "0.14"
