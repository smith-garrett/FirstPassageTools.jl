--- conflicted
+++ resolved
@@ -12,12 +12,9 @@
 Roots = "f2b01f46-fcfa-551c-844a-d8ac1e96c665"
 
 [compat]
-<<<<<<< HEAD
 ExponentialAction = "0.1"
-=======
 Roots = "1"
 CSV = "0.10"
->>>>>>> d4e98f6a
 julia = "1"
 
 [extras]
