name = "FirstPassageTools"
uuid = "accd898d-9985-405f-8366-b38793ff4f76"
authors = ["Garrett Smith <gasmith@uni-potsdam.de> and contributors"]
version = "0.1.0"

[deps]
CSV = "336ed68f-0bac-5ca0-87d4-7b16caf5d00b"
DataFrames = "a93c6f00-e57d-5684-b7b6-d8193f3e46c0"
Distributions = "31c24e10-a181-5473-b8eb-7969acd0382f"
ExponentialAction = "e24c0720-ea99-47e8-929e-571b494574d3"
LinearAlgebra = "37e2e46d-f89d-539d-b4ee-838fcccc9c8e"
Roots = "f2b01f46-fcfa-551c-844a-d8ac1e96c665"

[compat]
<<<<<<< HEAD
Roots = "1"
=======
CSV = "0.10"
>>>>>>> 2458aae6
julia = "1"

[extras]
Test = "8dfed614-e22c-5e08-85e1-65c5234f0b40"

[targets]
test = ["Test"]<|MERGE_RESOLUTION|>--- conflicted
+++ resolved
@@ -12,11 +12,8 @@
 Roots = "f2b01f46-fcfa-551c-844a-d8ac1e96c665"
 
 [compat]
-<<<<<<< HEAD
 Roots = "1"
-=======
 CSV = "0.10"
->>>>>>> 2458aae6
 julia = "1"
 
 [extras]
