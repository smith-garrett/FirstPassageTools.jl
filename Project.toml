--- conflicted
+++ resolved
@@ -12,14 +12,11 @@
 Roots = "f2b01f46-fcfa-551c-844a-d8ac1e96c665"
 
 [compat]
-<<<<<<< HEAD
 Distributions = "0.25"
-=======
 DataFrames = "1"
 ExponentialAction = "0.1"
 Roots = "1"
 CSV = "0.10"
->>>>>>> ce148d78
 julia = "1"
 
 [extras]
